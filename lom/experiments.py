--- conflicted
+++ resolved
@@ -39,10 +39,6 @@
     return X_noisy, X, f_truth, factor_density
 
 
-<<<<<<< HEAD
-
-=======
->>>>>>> 0ae6b42e
 def dbtf_reconstruct(X, L, hyperparms=[3, .3, 25], compute_output=True):
     """
     Calling dbtf to compute Boolean tensor factorisation of X
